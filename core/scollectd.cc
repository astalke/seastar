/*
 * This file is open source software, licensed to you under the terms
 * of the Apache License, Version 2.0 (the "License").  See the NOTICE file
 * distributed with this work for additional information regarding copyright
 * ownership.  You may not use this file except in compliance with the License.
 *
 * You may obtain a copy of the License at
 *
 *   http://www.apache.org/licenses/LICENSE-2.0
 *
 * Unless required by applicable law or agreed to in writing,
 * software distributed under the License is distributed on an
 * "AS IS" BASIS, WITHOUT WARRANTIES OR CONDITIONS OF ANY
 * KIND, either express or implied.  See the License for the
 * specific language governing permissions and limitations
 * under the License.
 */
/*
 * Copyright (C) 2014 Cloudius Systems, Ltd.
 */

#include <functional>
#include <unordered_map>
#include <forward_list>
#include <utility>
#include <string>
#include <map>
#include <iostream>
#include <unordered_map>

#include "scollectd-impl.hh"
#include "core/future-util.hh"
#include "scollectd_api.hh"

bool scollectd::type_instance_id::operator<(
        const scollectd::type_instance_id& id2) const {
    auto& id1 = *this;
    return std::tie(id1.plugin(), id1.plugin_instance(), id1.type(),
            id1.type_instance())
            < std::tie(id2.plugin(), id2.plugin_instance(), id2.type(),
                    id2.type_instance());
}
bool scollectd::type_instance_id::operator==(
        const scollectd::type_instance_id & id2) const {
    auto& id1 = *this;
    return std::tie(id1.plugin(), id1.plugin_instance(), id1.type(),
            id1.type_instance())
            == std::tie(id2.plugin(), id2.plugin_instance(), id2.type(),
                    id2.type_instance());
}

namespace scollectd {

const plugin_instance_id per_cpu_plugin_instance("#cpu");

static const size_t payload_size = 1024;

enum class part_type : uint16_t {
    Host = 0x0000, // The name of the host to associate with subsequent data values
    Time = 0x0001, // Time  Numeric The timestamp to associate with subsequent data values, unix time format (seconds since epoch)
    TimeHr = 0x0008, // Time (high resolution)  Numeric The timestamp to associate with subsequent data values. Time is defined in 2–30 seconds since epoch. New in Version 5.0.
    Plugin = 0x0002, // Plugin String The plugin name to associate with subsequent data values, e.g. "cpu"
    PluginInst = 0x0003, // Plugin instance String  The plugin instance name to associate with subsequent data values, e.g. "1"
    Type = 0x0004, // Type String The type name to associate with subsequent data values, e.g. "cpu"
    TypeInst = 0x0005, // Type instance     String  The type instance name to associate with subsequent data values, e.g. "idle"
    Values = 0x0006, // Values  other   Data values, see above
    Interval = 0x0007, // Interval Numeric Interval used to set the "step" when creating new RRDs unless rrdtool plugin forces StepSize. Also used to detect values that have timed out.
    IntervalHr = 0x0009, // Interval (high resolution)  Numeric     The interval in which subsequent data values are collected. The interval is given in 2–30 seconds. New in Version 5.0.
    Message = 0x0100, // Message (notifications) String
    Severity = 0x0101, // Severity  Numeric
    Signature = 0x0200, // Signature (HMAC-SHA-256)     other (todo)
    Encryption = 0x0210, // Encryption (AES-256/OFB
};

// "Time is defined in 2^–30 seconds since epoch. New in Version 5.0."
typedef std::chrono::duration<uint64_t, std::ratio<1, 0x40000000>> collectd_hres_duration;

// yet another writer type, this one to construct collectd network
// protocol data.
struct cpwriter {
    typedef std::array<char, payload_size> buffer_type;
    typedef buffer_type::iterator mark_type;
    typedef buffer_type::const_iterator const_mark_type;

    buffer_type _buf;
    mark_type _pos;
    bool _overflow = false;

    std::unordered_map<uint16_t, sstring> _cache;

    cpwriter()
            : _pos(_buf.begin()) {
    }
    mark_type mark() const {
        return _pos;
    }
    bool overflow() const {
        return _overflow;
    }
    void reset(mark_type m) {
        _pos = m;
        _overflow = false;
    }
    size_t size() const {
        return std::distance(_buf.begin(), const_mark_type(_pos));
    }
    bool empty() const {
        return _pos == _buf.begin();
    }
    void clear() {
        reset(_buf.begin());
        _cache.clear();
        _overflow = false;
    }
    const char * data() const {
        return &_buf.at(0);
    }
    char * data() {
        return &_buf.at(0);
    }
    cpwriter& check(size_t sz) {
        size_t av = std::distance(_pos, _buf.end());
        _overflow |= av < sz;
        return *this;
    }
    explicit operator bool() const {
        return !_overflow;
    }
    bool operator!() const {
        return !operator bool();
    }
    template<typename _Iter>
    cpwriter & write(_Iter s, _Iter e) {
        if (check(std::distance(s, e))) {
            _pos = std::copy(s, e, _pos);
        }
        return *this;
    }
    template<typename T>
    typename std::enable_if<std::is_integral<T>::value, cpwriter &>::type write(
            const T & t) {
        T tmp = net::hton(t);
        auto * p = reinterpret_cast<const uint8_t *>(&tmp);
        auto * e = p + sizeof(T);
        write(p, e);
        return *this;
    }
    cpwriter & write(const sstring & s) {
        write(s.begin(), s.end() + 1); // include \0
        return *this;
    }
    cpwriter & put(part_type type, const sstring & s) {
        write(uint16_t(type));
        write(uint16_t(4 + s.size() + 1)); // include \0
        write(s); // include \0
        return *this;
    }
    cpwriter & put_cached(part_type type, const sstring & s) {
        auto & cached = _cache[uint16_t(type)];
        if (cached != s) {
            put(type, s);
            cached = s;
        }
        return *this;
    }
    template<typename T>
    typename std::enable_if<std::is_integral<T>::value, cpwriter &>::type put(
            part_type type, T t) {
        write(uint16_t(type));
        write(uint16_t(4 + sizeof(t)));
        write(t);
        return *this;
    }
    cpwriter & put(part_type type, const value_list & v) {
        auto s = v.size();
        auto sz = 6 + s + s * sizeof(uint64_t);
        if (check(sz)) {
            write(uint16_t(type));
            write(uint16_t(sz));
            write(uint16_t(s));
            v.types(reinterpret_cast<data_type *>(&(*_pos)));
            _pos += s;
            v.values(reinterpret_cast<net::packed<uint64_t> *>(&(*_pos)));
            _pos += s * sizeof(uint64_t);
        }
        return *this;
    }
    cpwriter & put(const sstring & host, const type_instance_id & id) {
        const auto ts = std::chrono::system_clock::now().time_since_epoch();
        const auto lrts =
                std::chrono::duration_cast<std::chrono::seconds>(ts).count();

        put_cached(part_type::Host, host);
        put(part_type::Time, uint64_t(lrts));
        // Seems hi-res timestamp does not work very well with
        // at the very least my default collectd in fedora (or I did it wrong?)
        // Use lo-res ts for now, it is probably quite sufficient.
        put_cached(part_type::Plugin, id.plugin());
        // Optional
        put_cached(part_type::PluginInst,
                id.plugin_instance() == per_cpu_plugin_instance ?
                        to_sstring(engine().cpu_id()) : id.plugin_instance());
        put_cached(part_type::Type, id.type());
        // Optional
        put_cached(part_type::TypeInst, id.type_instance());
        return *this;
    }
    cpwriter & put(const sstring & host,
            const duration & period,
            const type_instance_id & id, const value_list & v) {
        const auto ps = std::chrono::duration_cast<collectd_hres_duration>(
                period).count();
        put(host, id);
        put(part_type::Values, v);
        if (ps != 0) {
            put(part_type::IntervalHr, ps);
        }
        return *this;
    }
};

impl::value_list_map& impl::get_value_list_map() {
    return _values;
}

void impl::add_polled(const type_instance_id & id,
        const shared_ptr<value_list> & values, bool enable) {
    values->set_enabled(enable);
    _values[id] = values;

}

void impl::remove_polled(const type_instance_id & id) {
    auto i = _values.find(id);
    if (i != _values.end()) {
        i->second = nullptr;
    }
}

// explicitly send a type_instance value list (outside polling)
future<> impl::send_metric(const type_instance_id & id,
        const value_list & values) {
    if (values.empty()) {
        return make_ready_future();
    }
    cpwriter out;
    out.put(_host, duration(), id, values);
    return _chan.send(_addr, net::packet(out.data(), out.size()));
}

future<> impl::send_notification(const type_instance_id & id,
        const sstring & msg) {
    cpwriter out;
    out.put(_host, id);
    out.put(part_type::Message, msg);
    return _chan.send(_addr, net::packet(out.data(), out.size()));
}

// initiates actual value polling -> send to target "loop"
void impl::start(const sstring & host, const ipv4_addr & addr, const duration period) {
    _period = period;
    _addr = addr;
    _host = host;
    _chan = engine().net().make_udp_channel();
    _timer.set_callback(std::bind(&impl::run, this));

    // dogfood ourselves
    _regs = {
        // total_bytes      value:DERIVE:0:U
        add_polled_metric(
                type_instance_id("scollectd", per_cpu_plugin_instance,
                        "total_bytes", "sent"),
                make_typed(data_type::DERIVE, _bytes)),
        // total_requests      value:DERIVE:0:U
        add_polled_metric(
                type_instance_id("scollectd", per_cpu_plugin_instance,
                        "total_requests"),
                make_typed(data_type::DERIVE, _num_packets)
        ),
        // latency          value:GAUGE:0:U
        add_polled_metric(
                type_instance_id("scollectd", per_cpu_plugin_instance,
                        "latency"), _avg),
        // total_time_in_ms    value:DERIVE:0:U
        add_polled_metric(
                type_instance_id("scollectd", per_cpu_plugin_instance,
                        "total_time_in_ms"),
                make_typed(data_type::DERIVE, _millis)
        ),
        // total_values     value:DERIVE:0:U
        add_polled_metric(
                type_instance_id("scollectd", per_cpu_plugin_instance,
                        "total_values"),
                make_typed(data_type::DERIVE, std::bind(&value_list_map::size, &_values))
        ),
        // records          value:GAUGE:0:U
        add_polled_metric(
                type_instance_id("scollectd", per_cpu_plugin_instance,
                        "records"),
                make_typed(data_type::GAUGE, std::bind(&value_list_map::size, &_values))
        ),
    };

    send_notification(
            type_instance_id("scollectd", per_cpu_plugin_instance,
                    "network"), "daemon started");
    arm();
}

void impl::stop() {
    _timer.cancel();
    _regs.clear();
}


void impl::arm() {
    if (_period != duration()) {
        _timer.arm(_period);
    }
}

void impl::run() {
    typedef value_list_map::iterator iterator;
    typedef std::tuple<iterator, cpwriter> context;

    auto ctxt = make_lw_shared<context>();

    // note we're doing this unsynced since we assume
    // all registrations to this instance will be done on the
    // same cpu, and without interuptions (no wait-states)
    std::get<iterator>(*ctxt) = _values.begin();

    auto stop_when = [this, ctxt]() {
        auto done = std::get<iterator>(*ctxt) == _values.end();
        return done;
    };
    // append as many values as we can fit into a packet (1024 bytes)
    auto send_packet = [this, ctxt]() {
        auto start = steady_clock_type::now();
        auto & i = std::get<iterator>(*ctxt);
        auto & out = std::get<cpwriter>(*ctxt);

        out.clear();

        while (i != _values.end()) {
            // nullptr value list means removed value. so remove.
            if (!i->second) {
                i = _values.erase(i);
                continue;
            }
            if (i->second->is_enabled()) {
                auto m = out.mark();
                out.put(_host, _period, i->first, *i->second);
                if (!out) {
                    out.reset(m);
                    break;
                }
            }
            ++i;
        }
        if (out.empty()) {
            return make_ready_future();
        }
        return _chan.send(_addr, net::packet(out.data(), out.size())).then([start, ctxt, this]() {
                    auto & out = std::get<cpwriter>(*ctxt);
                    auto now = steady_clock_type::now();
                    // dogfood stats
                    ++_num_packets;
                    _millis += std::chrono::duration_cast<std::chrono::milliseconds>(now - start).count();
                    _bytes += out.size();
                    _avg = double(_millis) / _num_packets;
                }).then_wrapped([] (auto&& f) {
                    try {
                        f.get();
                    } catch (std::exception & ex) {
                        std::cout << "send failed: " << ex.what() << std::endl;
                    } catch (...) {
                        std::cout << "send failed: - unknown exception" << std::endl;
                    }
                });
    };
    do_until(stop_when, send_packet).finally([this]() {
        arm();
    });
}

shared_ptr<value_list> impl::get_values(const type_instance_id & id) const {
    auto i = _values.find(id);
    return i != _values.end() ? i->second : nullptr;
}

std::vector<type_instance_id> impl::get_instance_ids() const {
    std::vector<type_instance_id> res;
    for (auto i: _values) {
        // Need to check for empty value_list, since unreg is two-stage.
        // Not an issue for most uses, but unit testing etc that would like
        // fully deterministic operation here would like us to only return
        // actually active ids
        if (i.second) {
            res.emplace_back(i.first);
        }
    }
    return res;
}

void add_polled(const type_instance_id & id,
        const shared_ptr<value_list> & values, bool enabled) {
    get_impl().add_polled(id, values, enabled);
}

void remove_polled_metric(const type_instance_id & id) {
    get_impl().remove_polled(id);
}

future<> send_notification(const type_instance_id & id,
        const sstring & msg) {
    return get_impl().send_notification(id, msg);
}

future<> send_metric(const type_instance_id & id,
        const value_list & values) {
    return get_impl().send_metric(id, values);
}

void configure(const boost::program_options::variables_map & opts) {
    bool enable = opts["collectd"].as<bool>();
    if (!enable) {
        return;
    }
    auto addr = ipv4_addr(opts["collectd-address"].as<std::string>());
    auto period = std::chrono::milliseconds(opts["collectd-poll-period"].as<unsigned>());

    auto host = opts["collectd-hostname"].as<std::string>();

    // Now create send loops on each cpu
    for (unsigned c = 0; c < smp::count; c++) {
        smp::submit_to(c, [=] () {
            get_impl().start(host, addr, period);
        });
    }
}

boost::program_options::options_description get_options_description() {
    namespace bpo = boost::program_options;
    bpo::options_description opts("COLLECTD options");
    char hostname[PATH_MAX];
    gethostname(hostname, sizeof(hostname));
    hostname[PATH_MAX-1] = '\0';
    opts.add_options()("collectd", bpo::value<bool>()->default_value(false),
            "enable collectd daemon")("collectd-address",
            bpo::value<std::string>()->default_value("239.192.74.66:25826"),
            "address to send/broadcast metrics to")("collectd-poll-period",
            bpo::value<unsigned>()->default_value(1000),
            "poll period - frequency of sending counter metrics (default: 1000ms, 0 disables)")(
            "collectd-hostname",
            bpo::value<std::string>()->default_value(hostname),
            "collectd host name");
    return opts;
}

static std::vector<collectd_value> raw_to_value(shared_ptr<value_list> raw_types) {
    std::vector<collectd_value> res_values;
    if (raw_types == nullptr) {
        return res_values;
    }
    std::vector<data_type> types(raw_types->size());
    raw_types->types(&(*types.begin()));
    std::vector<net::packed<uint64_t>> value(raw_types->size());
    raw_types->values(&(*value.begin()));

    auto i = value.begin();
    for (auto t : types) {
        collectd_value c(t, be64toh(*i));
        res_values.push_back(c);
    }
    return res_values;
}

std::vector<collectd_value> get_collectd_value(
        const scollectd::type_instance_id& id) {
    return raw_to_value(get_impl().get_values(id));
}

std::vector<data_type> get_collectd_types(
        const scollectd::type_instance_id& id) {
    auto res = get_impl().get_values(id);
    if (res == nullptr) {
        return std::vector<data_type>();
    }
    std::vector<data_type> vals(res->size());
    res->types(&(*vals.begin()));
    return vals;
}

std::vector<scollectd::type_instance_id> get_collectd_ids() {
    return get_impl().get_instance_ids();
}

sstring get_collectd_description_str(const scollectd::type_instance_id& id) {
    auto v = get_impl().get_values(id);
    return v != nullptr ? v->desc().str() : sstring();
}

bool is_enabled(const scollectd::type_instance_id& id) {
    return get_impl().get_value_list_map()[id]->is_enabled();
}

void enable(const scollectd::type_instance_id& id, bool enable) {
    get_impl().get_value_list_map()[id]->set_enabled(enable);
}

<<<<<<< HEAD
value_map get_value_map() {
    value_map res;
    for (auto i : get_impl().get_value_list_map()) {
        if (i.second->is_enabled()) {
            res[i.first] = raw_to_value(i.second);
        }
    }
    return res;
}

=======
type_instance_id plugin_instance_metrics::add_impl(const typed_value& v) {
    type_instance_id id(_plugin_id, _plugin_instance, v.type(), v.type_instance());
    get_impl().add_polled(id, v.values());
    return id;
}

void plugin_instance_metrics::add(const typed_value& v) {
    _registrations.emplace_back(add_impl(v));
}

std::vector<type_instance_id> plugin_instance_metrics::bound_ids() const {
    std::vector<type_instance_id> res;
    res.reserve(_registrations.size());
    std::transform(_registrations.begin(), _registrations.end(), std::back_inserter(res), [](const registration& r) {
       return r._id;
    });
    return res;
}

type_id type_id_for(known_type t) {
    switch (t) {
    case known_type::absolute:
        return "absolute";
    case known_type::backends:
        return "backends";
    case known_type::bitrate:
        return "bitrate";
    case known_type::blocked_clients:
        return "blocked_clients";
    case known_type::bytes:
        return "bytes";
    case known_type::cache_eviction:
        return "cache_eviction";
    case known_type::cache_operation:
        return "cache_operation";
    case known_type::cache_ratio:
        return "cache_ratio";
    case known_type::cache_result:
        return "cache_result";
    case known_type::cache_size:
        return "cache_size";
    case known_type::capacity:
        return "capacity";
    case known_type::changes_since_last_save:
        return "changes_since_last_save";
    case known_type::charge:
        return "charge";
    case known_type::clock_last_meas:
        return "clock_last_meas";
    case known_type::clock_last_update:
        return "clock_last_update";
    case known_type::clock_mode:
        return "clock_mode";
    case known_type::clock_reachability:
        return "clock_reachability";
    case known_type::clock_skew_ppm:
        return "clock_skew_ppm";
    case known_type::clock_state:
        return "clock_state";
    case known_type::clock_stratum:
        return "clock_stratum";
    case known_type::compression:
        return "compression";
    case known_type::compression_ratio:
        return "compression_ratio";
    case known_type::connections:
        return "connections";
    case known_type::conntrack:
        return "conntrack";
    case known_type::contextswitch:
        return "contextswitch";
    case known_type::count:
        return "count";
    case known_type::counter:
        return "counter";
    case known_type::cpu:
        return "cpu";
    case known_type::cpufreq:
        return "cpufreq";
    case known_type::current:
        return "current";
    case known_type::current_connections:
        return "current_connections";
    case known_type::current_sessions:
        return "current_sessions";
    case known_type::delay:
        return "delay";
    case known_type::derive:
        return "derive";
    case known_type::df:
        return "df";
    case known_type::df_complex:
        return "df_complex";
    case known_type::df_inodes:
        return "df_inodes";
    case known_type::disk_io_time:
        return "disk_io_time";
    case known_type::disk_latency:
        return "disk_latency";
    case known_type::disk_merged:
        return "disk_merged";
    case known_type::disk_octets:
        return "disk_octets";
    case known_type::disk_ops:
        return "disk_ops";
    case known_type::disk_ops_complex:
        return "disk_ops_complex";
    case known_type::disk_time:
        return "disk_time";
    case known_type::dns_answer:
        return "dns_answer";
    case known_type::dns_notify:
        return "dns_notify";
    case known_type::dns_octets:
        return "dns_octets";
    case known_type::dns_opcode:
        return "dns_opcode";
    case known_type::dns_qtype:
        return "dns_qtype";
    case known_type::dns_qtype_cached:
        return "dns_qtype_cached";
    case known_type::dns_query:
        return "dns_query";
    case known_type::dns_question:
        return "dns_question";
    case known_type::dns_rcode:
        return "dns_rcode";
    case known_type::dns_reject:
        return "dns_reject";
    case known_type::dns_request:
        return "dns_request";
    case known_type::dns_resolver:
        return "dns_resolver";
    case known_type::dns_response:
        return "dns_response";
    case known_type::dns_transfer:
        return "dns_transfer";
    case known_type::dns_update:
        return "dns_update";
    case known_type::dns_zops:
        return "dns_zops";
    case known_type::drbd_resource:
        return "drbd_resource";
    case known_type::duration:
        return "duration";
    case known_type::email_check:
        return "email_check";
    case known_type::email_count:
        return "email_count";
    case known_type::email_size:
        return "email_size";
    case known_type::entropy:
        return "entropy";
    case known_type::evicted_keys:
        return "evicted_keys";
    case known_type::expired_keys:
        return "expired_keys";
    case known_type::fanspeed:
        return "fanspeed";
    case known_type::file_handles:
        return "file_handles";
    case known_type::file_size:
        return "file_size";
    case known_type::files:
        return "files";
    case known_type::flow:
        return "flow";
    case known_type::fork_rate:
        return "fork_rate";
    case known_type::frequency:
        return "frequency";
    case known_type::frequency_error:
        return "frequency_error";
    case known_type::frequency_offset:
        return "frequency_offset";
    case known_type::fscache_stat:
        return "fscache_stat";
    case known_type::gauge:
        return "gauge";
    case known_type::hash_collisions:
        return "hash_collisions";
    case known_type::http_request_methods:
        return "http_request_methods";
    case known_type::http_requests:
        return "http_requests";
    case known_type::http_response_codes:
        return "http_response_codes";
    case known_type::humidity:
        return "humidity";
    case known_type::if_collisions:
        return "if_collisions";
    case known_type::if_dropped:
        return "if_dropped";
    case known_type::if_errors:
        return "if_errors";
    case known_type::if_multicast:
        return "if_multicast";
    case known_type::if_octets:
        return "if_octets";
    case known_type::if_packets:
        return "if_packets";
    case known_type::if_rx_errors:
        return "if_rx_errors";
    case known_type::if_rx_octets:
        return "if_rx_octets";
    case known_type::if_tx_errors:
        return "if_tx_errors";
    case known_type::if_tx_octets:
        return "if_tx_octets";
    case known_type::invocations:
        return "invocations";
    case known_type::io_octets:
        return "io_octets";
    case known_type::io_packets:
        return "io_packets";
    case known_type::ipt_bytes:
        return "ipt_bytes";
    case known_type::ipt_packets:
        return "ipt_packets";
    case known_type::irq:
        return "irq";
    case known_type::latency:
        return "latency";
    case known_type::links:
        return "links";
    case known_type::load:
        return "load";
    case known_type::md_disks:
        return "md_disks";
    case known_type::memory:
        return "memory";
    case known_type::memory_lua:
        return "memory_lua";
    case known_type::memory_throttle_count:
        return "memory_throttle_count";
    case known_type::multimeter:
        return "multimeter";
    case known_type::mutex_operations:
        return "mutex_operations";
    case known_type::objects:
        return "objects";
    case known_type::operations:
        return "operations";
    case known_type::packets:
        return "packets";
    case known_type::pending_operations:
        return "pending_operations";
    case known_type::percent:
        return "percent";
    case known_type::percent_bytes:
        return "percent_bytes";
    case known_type::percent_inodes:
        return "percent_inodes";
    case known_type::ping:
        return "ping";
    case known_type::ping_droprate:
        return "ping_droprate";
    case known_type::ping_stddev:
        return "ping_stddev";
    case known_type::players:
        return "players";
    case known_type::power:
        return "power";
    case known_type::pressure:
        return "pressure";
    case known_type::protocol_counter:
        return "protocol_counter";
    case known_type::pubsub:
        return "pubsub";
    case known_type::queue_length:
        return "queue_length";
    case known_type::records:
        return "records";
    case known_type::requests:
        return "requests";
    case known_type::response_code:
        return "response_code";
    case known_type::response_time:
        return "response_time";
    case known_type::root_delay:
        return "root_delay";
    case known_type::root_dispersion:
        return "root_dispersion";
    case known_type::route_etx:
        return "route_etx";
    case known_type::route_metric:
        return "route_metric";
    case known_type::routes:
        return "routes";
    case known_type::segments:
        return "segments";
    case known_type::serial_octets:
        return "serial_octets";
    case known_type::signal_noise:
        return "signal_noise";
    case known_type::signal_power:
        return "signal_power";
    case known_type::signal_quality:
        return "signal_quality";
    case known_type::snr:
        return "snr";
    case known_type::spl:
        return "spl";
    case known_type::swap:
        return "swap";
    case known_type::swap_io:
        return "swap_io";
    case known_type::tcp_connections:
        return "tcp_connections";
    case known_type::temperature:
        return "temperature";
    case known_type::threads:
        return "threads";
    case known_type::time_dispersion:
        return "time_dispersion";
    case known_type::time_offset:
        return "time_offset";
    case known_type::time_offset_ntp:
        return "time_offset_ntp";
    case known_type::time_offset_rms:
        return "time_offset_rms";
    case known_type::time_ref:
        return "time_ref";
    case known_type::timeleft:
        return "timeleft";
    case known_type::total_bytes:
        return "total_bytes";
    case known_type::total_connections:
        return "total_connections";
    case known_type::total_objects:
        return "total_objects";
    case known_type::total_operations:
        return "total_operations";
    case known_type::total_requests:
        return "total_requests";
    case known_type::total_sessions:
        return "total_sessions";
    case known_type::total_threads:
        return "total_threads";
    case known_type::total_time_in_ms:
        return "total_time_in_ms";
    case known_type::total_values:
        return "total_values";
    case known_type::uptime:
        return "uptime";
    case known_type::users:
        return "users";
    case known_type::vcl:
        return "vcl";
    case known_type::vcpu:
        return "vcpu";
    case known_type::virt_cpu_total:
        return "virt_cpu_total";
    case known_type::virt_vcpu:
        return "virt_vcpu";
    case known_type::vmpage_action:
        return "vmpage_action";
    case known_type::vmpage_faults:
        return "vmpage_faults";
    case known_type::vmpage_io:
        return "vmpage_io";
    case known_type::vmpage_number:
        return "vmpage_number";
    case known_type::volatile_changes:
        return "volatile_changes";
    case known_type::voltage:
        return "voltage";
    case known_type::voltage_threshold:
        return "voltage_threshold";
    case known_type::vs_memory:
        return "vs_memory";
    case known_type::vs_processes:
        return "vs_processes";
    case known_type::vs_threads:
        return "vs_threads";
    default:
        throw std::invalid_argument("Unknown type");
    }
}

>>>>>>> f49aaef3
}<|MERGE_RESOLUTION|>--- conflicted
+++ resolved
@@ -509,18 +509,6 @@
     get_impl().get_value_list_map()[id]->set_enabled(enable);
 }
 
-<<<<<<< HEAD
-value_map get_value_map() {
-    value_map res;
-    for (auto i : get_impl().get_value_list_map()) {
-        if (i.second->is_enabled()) {
-            res[i.first] = raw_to_value(i.second);
-        }
-    }
-    return res;
-}
-
-=======
 type_instance_id plugin_instance_metrics::add_impl(const typed_value& v) {
     type_instance_id id(_plugin_id, _plugin_instance, v.type(), v.type_instance());
     get_impl().add_polled(id, v.values());
@@ -901,5 +889,14 @@
     }
 }
 
->>>>>>> f49aaef3
+value_map get_value_map() {
+    value_map res;
+    for (auto i : get_impl().get_value_list_map()) {
+        if (i.second->is_enabled()) {
+            res[i.first] = raw_to_value(i.second);
+        }
+    }
+    return res;
+}
+
 }